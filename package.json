--- conflicted
+++ resolved
@@ -1,10 +1,6 @@
 {
   "name": "next",
-<<<<<<< HEAD
-  "version": "5.0.0",
-=======
   "version": "5.0.1-canary.6",
->>>>>>> 9cfea69a
   "description": "Minimalistic framework for server-rendered React applications",
   "main": "./dist/server/next.js",
   "license": "MIT",
