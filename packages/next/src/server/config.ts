--- conflicted
+++ resolved
@@ -55,33 +55,9 @@
   }
 )
 
-<<<<<<< HEAD
-export function setHttpClientAndAgentOptions(
-  config: {
-    httpAgentOptions?: NextConfig['httpAgentOptions']
-    experimental?: {
-      enableUndici?: boolean
-    }
-  },
-  silent = false
-) {
-  if (isAboveNodejs16) {
-    // Node.js 18 has undici built-in.
-    if (!isAboveNodejs18) {
-      // When appDir is enabled undici is the default because of Response.clone() issues in node-fetch
-      ;(globalThis as any).__NEXT_USE_UNDICI = true
-    }
-  } else if (config.experimental?.enableUndici && !silent) {
-    Log.warn(
-      `\`enableUndici\` option requires Node.js v${NODE_16_VERSION} or greater. Falling back to \`node-fetch\``
-    )
-  }
-
-=======
 export function setHttpClientAndAgentOptions(config: {
   httpAgentOptions?: NextConfig['httpAgentOptions']
 }) {
->>>>>>> e58c63b9
   if ((globalThis as any).__NEXT_HTTP_AGENT) {
     // We only need to assign once because we want
     // to reuse the same agent for all requests.
